"""
Django settings for store_management_backend project.

Generated by 'django-admin startproject' using Django 5.1.5.

For more information on this file, see
https://docs.djangoproject.com/en/5.1/topics/settings/

For the full list of settings and their values, see
https://docs.djangoproject.com/en/5.1/ref/settings/
"""

from pathlib import Path
import environ
import json
from decimal import Decimal
import drf_yasg.codecs

# Build paths inside the project like this: BASE_DIR / 'subdir'.
BASE_DIR = Path(__file__).resolve().parent.parent

env = environ.Env(
    DEBUG=(bool, False)
)
environ.Env.read_env(BASE_DIR / '.env')


# Quick-start development settings - unsuitable for production
# See https://docs.djangoproject.com/en/5.1/howto/deployment/checklist/

# SECURITY WARNING: keep the secret key used in production secret!
<<<<<<< HEAD
SECRET_KEY = env('DJANGO_SECRET_KEY')

# SECURITY WARNING: don't run with debug turned on in production!
DEBUG = env('DEBUG')
=======
SECRET_KEY = env('SECTET_KEY')

# SECURITY WARNING: don't run with debug turned on in production!
DEBUG = 0
>>>>>>> 58653d70

ALLOWED_HOSTS = ['*']


# Application definition

INSTALLED_APPS = [
    'django.contrib.admin',
    'django.contrib.auth',
    'django.contrib.contenttypes',
    'django.contrib.sessions',
    'django.contrib.messages',
    'django.contrib.staticfiles',

    'rest_framework',
    'corsheaders',
    'drf_yasg',
    'simple_history',
    'django_filters',
    'cloudinary',
    'cloudinary_storage',

    'products',
    'sales',
    'customers',
    'users',
    'settings',
    'suppliers',
]

MIDDLEWARE = [
    'django.middleware.security.SecurityMiddleware',
    'whitenoise.middleware.WhiteNoiseMiddleware',
    'corsheaders.middleware.CorsMiddleware',
    'django.contrib.sessions.middleware.SessionMiddleware',
    'django.middleware.common.CommonMiddleware',
    'django.middleware.csrf.CsrfViewMiddleware',
    'django.contrib.auth.middleware.AuthenticationMiddleware',
    'simple_history.middleware.HistoryRequestMiddleware',
    'django.contrib.messages.middleware.MessageMiddleware',
    'django.middleware.clickjacking.XFrameOptionsMiddleware',
]

ROOT_URLCONF = 'store_management_backend.urls'

TEMPLATES = [
    {
        'BACKEND': 'django.template.backends.django.DjangoTemplates',
        'DIRS': [],
        'APP_DIRS': True,
        'OPTIONS': {
            'context_processors': [
                'django.template.context_processors.debug',
                'django.template.context_processors.request',
                'django.contrib.auth.context_processors.auth',
                'django.contrib.messages.context_processors.messages',
            ],
        },
    },
]

WSGI_APPLICATION = 'store_management_backend.wsgi.application'


# Database
# https://docs.djangoproject.com/en/5.1/ref/settings/#databases

DATABASES = {
    'default': {
        'ENGINE': 'django.db.backends.sqlite3',
        'NAME': BASE_DIR / 'db.sqlite3',
    }
}


# Password validation
# https://docs.djangoproject.com/en/5.1/ref/settings/#auth-password-validators

AUTH_PASSWORD_VALIDATORS = [
    {
        'NAME': 'django.contrib.auth.password_validation.UserAttributeSimilarityValidator',
    },
    {
        'NAME': 'django.contrib.auth.password_validation.MinimumLengthValidator',
    },
    {
        'NAME': 'django.contrib.auth.password_validation.CommonPasswordValidator',
    },
    {
        'NAME': 'django.contrib.auth.password_validation.NumericPasswordValidator',
    },
]


# Internationalization
# https://docs.djangoproject.com/en/5.1/topics/i18n/

LANGUAGE_CODE = 'en-us'

TIME_ZONE = 'UTC'

USE_I18N = True

USE_TZ = True


# Static files (CSS, JavaScript, Images)
# https://docs.djangoproject.com/en/5.1/howto/static-files/

STATIC_URL = 'static/'
STATIC_ROOT = BASE_DIR / 'staticfiles'

MEDIA_ROOT = BASE_DIR / 'media'
MEDIA_URL = '/media/'


# Default primary key field type
# https://docs.djangoproject.com/en/5.1/ref/settings/#default-auto-field

DEFAULT_AUTO_FIELD = 'django.db.models.BigAutoField'


# Configure REST_FRAMEWORK settings
REST_FRAMEWORK = {
    'DEFAULT_AUTHENTICATION_CLASSES': (
        'rest_framework.authentication.SessionAuthentication', # For browsable API and admin
        'rest_framework_simplejwt.authentication.JWTAuthentication', # For JWT auth
    ),
    'DEFAULT_THROTTLE_CLASSES': [  # Add default throttle classes
        'rest_framework.throttling.AnonRateThrottle', # For anonymous users
        'rest_framework.throttling.UserRateThrottle'  # For authenticated users
    ],
    'DEFAULT_THROTTLE_RATES': {   # Define throttle rates
        'anon': '20/minute',      # Anonymous users: 20 requests per minute
        'user': '100/minute',     # Authenticated users: 100 requests per minute
        'login': '5/minute',       # Add rate for 'login' scope: 5 requests per minute
    }
}

SWAGGER_SETTINGS = {
    'DEFAULT_AUTO_SCHEMA_CLASS': 'drf_yasg.inspectors.SwaggerAutoSchema',
    'JSON_ENCODER_CLASS': 'rest_framework.utils.encoders.JSONEncoder'
}

"""
SIMPLE_JWT = {
    'ACCESS_TOKEN_LIFETIME': timedelta(minutes=60),
    'REFRESH_TOKEN_LIFETIME': timedelta(days=1),
    'ALGORITHM': 'HS256',
    'SIGNING_KEY': SECRET_KEY,
    'AUTH_HEADER_TYPES': ('Bearer',),
    'AUTH_HEADER_NAME': 'HTTP_AUTHORIZATION',
}
"""

# settings for cloudinary storage

CLOUDINARY_STORAGE = {
    'CLOUD_NAME': env('CLOUDINARY_CLOUD_NAME'),
    'API_KEY': env('CLOUDINARY_API_KEY'),
    'API_SECRET' : env('CLOUDINARY_API_SECRET')
}


# django.core.files.storage.FileSystemStorage
# cloudinary_storage.storage.MediaCloudinaryStorage

STORAGES = {
    "default": {
        "BACKEND": "django.core.files.storage.FileSystemStorage",
    },
    "staticfiles": {
        "BACKEND": "whitenoise.storage.CompressedManifestStaticFilesStorage",
    },
}


# Define a custom JSONEncoder that converts Decimal objects to floats.
class DecimalEncoder(json.JSONEncoder):
    def default(self, obj):
        if isinstance(obj, Decimal):
            return float(obj)
        return super(DecimalEncoder, self).default(obj)

# Monkey-patch drf_yasg's json encoder:

drf_yasg.codecs.json = lambda obj, **kwargs: json.dumps(obj, cls=DecimalEncoder, **kwargs)<|MERGE_RESOLUTION|>--- conflicted
+++ resolved
@@ -29,17 +29,11 @@
 # See https://docs.djangoproject.com/en/5.1/howto/deployment/checklist/
 
 # SECURITY WARNING: keep the secret key used in production secret!
-<<<<<<< HEAD
-SECRET_KEY = env('DJANGO_SECRET_KEY')
-
-# SECURITY WARNING: don't run with debug turned on in production!
-DEBUG = env('DEBUG')
-=======
+
 SECRET_KEY = env('SECTET_KEY')
 
 # SECURITY WARNING: don't run with debug turned on in production!
 DEBUG = 0
->>>>>>> 58653d70
 
 ALLOWED_HOSTS = ['*']
 
